version: 2

workflows:
  version: 2
  commit-build:
    jobs:
      - checks
      - document
      - tests-python37
      - tests-python36
      - tests-python35
      - tests-python27
      - codecov
  daily-build:
    triggers:
      - schedule:
          cron: "0 15 * * *"
          filters:
            branches:
              only:
                - master
    jobs:
      - checks
      - document
      - tests-python37
      - tests-python36
      - tests-python35
      - tests-python27
      - examples-python37
      - examples-python36
      - examples-python35
      - examples-python27

jobs:

  # Lint and static type checking

  checks:
    docker:
      - image: circleci/python:3.7
    steps:
      - checkout

      - run:
          name: install
          command: |
            python -m venv venv || virtualenv venv
            . venv/bin/activate
            pip install .[checking]

      - run:
          name: autopep8
          command: |
            . venv/bin/activate
            autopep8 . -r --diff --exit-code

      - run:
          name: flake8
          command: |
            . venv/bin/activate
            flake8 .

      - run:
          name: mypy
          command: |
            . venv/bin/activate
            mypy --disallow-untyped-defs --ignore-missing-imports .
            mypy --py2 --disallow-untyped-defs --ignore-missing-imports .

  document:
    docker:
      - image: readthedocs/build:latest
    steps:
      - checkout

      - run:
          name: install
          command: |
            python -m venv venv || virtualenv venv
            . venv/bin/activate
            pip install .[document]

      - run:
          name: build
          command: |
            . venv/bin/activate
            cd docs
            make html


  # Unit tests

  tests-python37:
    docker:
      - image: circleci/python:3.7
    steps:
      - checkout

      - run: &install
          name: install
          command: |
            sudo apt-get update
            sudo apt-get -y install openmpi-bin libopenmpi-dev
            python -m venv venv || virtualenv venv
            . venv/bin/activate
            python setup.py sdist
            pip install $(ls dist/*.tar.gz)[testing]

      - run: &tests
          name: tests
          command: |
            . venv/bin/activate
            pytest tests
          environment:
            OMP_NUM_THREADS: 1

      - run: &tests-mn
          name: tests-mn
          command: |
            . venv/bin/activate
            mpirun -n 2 -- pytest tests/integration_tests/test_chainermn.py
          environment:
            OMP_NUM_THREADS: 1

  tests-python36:
    docker:
      - image: circleci/python:3.6
    steps:
      - checkout
      - run: *install
      - run: *tests
      - run: *tests-mn

  tests-python35:
    docker:
      - image: circleci/python:3.5
    steps:
      [checkout, run: *install, run: *tests, run: *tests-mn]

  tests-python27:
    docker:
      - image: circleci/python:2.7
    steps:
      [checkout, run: *install, run: *tests, run: *tests-mn]

  codecov:
    docker:
      - image: circleci/python:3.7
    steps:
      - checkout

      - run: *install

      - run:
          name: install-codecov
          command: |
            . venv/bin/activate
            pip install .[codecov]

      - run:
          name: codecov
          command: |
            . venv/bin/activate
            pytest --cov=./ tests
            codecov
          environment:
            OMP_NUM_THREADS: 1

  # Examples

  examples-python37:
    docker:
      - image: circleci/python:3.7
    steps:
      - checkout

      - run: *install

      - run: &install-examples
          name: install
          command: |
            . venv/bin/activate
<<<<<<< HEAD
            pip install chainer lightgbm scikit-learn tensorflow xgboost keras
=======
            pip install chainer lightgbm scikit-learn tensorflow mxnet xgboost
>>>>>>> 2256eae6

      - run: &examples
          name: examples
          command: |
            . venv/bin/activate
            for file in `find examples -name '*.py' -not -name 'chainermn_*.py'`
            do
               python $file
            done
          environment:
            OMP_NUM_THREADS: 1

      - run: &examples-mn
          name: examples-mn
          command: |
            . venv/bin/activate
            STORAGE_URL=sqlite:///example.db
            for file in `find examples -name 'chainermn_*.py'`
            do
                STUDY_NAME=`optuna create-study --storage $STORAGE_URL`
                mpirun -n 2 -- python $file $STUDY_NAME $STORAGE_URL
            done
          environment:
            OMP_NUM_THREADS: 1

  examples-python36:
    docker:
      - image: circleci/python:3.6
    steps:
      [checkout, run: *install, run: *install-examples, run: *examples, run: *examples-mn]

  examples-python35:
    docker:
      - image: circleci/python:3.5
    steps:
      [checkout, run: *install, run: *install-examples, run: *examples, run: *examples-mn]

  examples-python27:
    docker:
      - image: circleci/python:2.7
    steps:
      [checkout, run: *install, run: *install-examples, run: *examples, run: *examples-mn]<|MERGE_RESOLUTION|>--- conflicted
+++ resolved
@@ -180,11 +180,7 @@
           name: install
           command: |
             . venv/bin/activate
-<<<<<<< HEAD
-            pip install chainer lightgbm scikit-learn tensorflow xgboost keras
-=======
-            pip install chainer lightgbm scikit-learn tensorflow mxnet xgboost
->>>>>>> 2256eae6
+            pip install chainer keras lightgbm scikit-learn tensorflow mxnet xgboost
 
       - run: &examples
           name: examples
