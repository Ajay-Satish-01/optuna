import argparse
import os
import subprocess


def run(args: argparse.Namespace) -> None:
    kurobako_cmd = os.path.join(args.path_to_kurobako, "kurobako")
    subprocess.run(f"{kurobako_cmd} --version", shell=True)

    if not (os.path.exists(args.data_dir) and os.path.isdir(args.data_dir)):
        raise ValueError(f"Data directory {args.data_dir} cannot be found.")

    os.makedirs(args.out_dir, exist_ok=True)
    study_json_fn = os.path.join(args.out_dir, "studies.json")
    solvers_filename = os.path.join(args.out_dir, "solvers.json")
    problems_filename = os.path.join(args.out_dir, "problems.json")
<<<<<<< HEAD
=======

    # Ensure all files are empty.
    for filename in [study_json_fn, solvers_filename, problems_filename]:
        with open(filename, "w"):
            pass
>>>>>>> 739265be

    # Create HPO bench problem.
    datasets = [
        "fcnet_tabular_benchmarks/fcnet_naval_propulsion_data.hdf5",
        "fcnet_tabular_benchmarks/fcnet_parkinsons_telemonitoring_data.hdf5",
        "fcnet_tabular_benchmarks/fcnet_protein_structure_data.hdf5",
        "fcnet_tabular_benchmarks/fcnet_slice_localization_data.hdf5",
    ]
    for dataset in datasets:
        dataset = os.path.join(args.data_dir, dataset)
        cmd = f'{kurobako_cmd} problem hpobench "{dataset}" | tee -a {problems_filename}'
        subprocess.run(cmd, shell=True)

    # Create NAS bench problem.
    dataset = os.path.join(args.data_dir, "nasbench_full.bin")
    cmd = f'{kurobako_cmd} problem nasbench "{dataset}" | tee -a {problems_filename}'
    subprocess.run(cmd, shell=True)

    # Create solvers.
    sampler_list = args.sampler_list.split()
    sampler_kwargs_list = args.sampler_kwargs_list.split()
    pruner_list = args.pruner_list.split()
    pruner_kwargs_list = args.pruner_kwargs_list.split()

    if len(sampler_list) != len(sampler_kwargs_list):
        raise ValueError(
            "The number of samplers does not match the given keyword arguments. \n"
            f"sampler_list: {sampler_list}, sampler_kwargs_list: {sampler_kwargs_list}."
        )

    if len(pruner_list) != len(pruner_kwargs_list):
        raise ValueError(
            "The number of pruners does not match the given keyword arguments. \n"
            f"pruner_list: {pruner_list}, pruner_keyword_arguments: {pruner_kwargs_list}."
        )

    for sampler, sampler_kwargs in zip(sampler_list, sampler_kwargs_list):
        for pruner, pruner_kwargs in zip(pruner_list, pruner_kwargs_list):
            name = f"{args.name_prefix}_{sampler}_{pruner}"
            cmd = (
                f"{kurobako_cmd} solver --name {name} optuna --loglevel debug "
                f"--sampler {sampler} --sampler-kwargs {sampler_kwargs} "
                f"--pruner {pruner} --pruner-kwargs {pruner_kwargs} "
                f"| tee -a {solvers_filename}"
            )
            subprocess.run(cmd, shell=True)

    # Create study.
    cmd = (
        f"{kurobako_cmd} studies --budget 80 "
        f"--solvers $(cat {solvers_filename}) --problems $(cat {problems_filename}) "
        f"--repeats {args.n_runs} --seed {args.seed} "
        f"> {study_json_fn}"
    )
    subprocess.run(cmd, shell=True)

    result_filename = os.path.join(args.out_dir, "results.json")
    cmd = (
        f"cat {study_json_fn} | {kurobako_cmd} run --parallelism {args.n_jobs} "
        f"> {result_filename}"
    )
    subprocess.run(cmd, shell=True)

    report_filename = os.path.join(args.out_dir, "report.md")
    cmd = f"cat {result_filename} | {kurobako_cmd} report > {report_filename}"
    subprocess.run(cmd, shell=True)

    cmd = (
        f"cat {result_filename} | {kurobako_cmd} plot curve --errorbar -o {args.out_dir} --xmin 10"
    )
    subprocess.run(cmd, shell=True)


if __name__ == "__main__":
    parser = argparse.ArgumentParser()
    parser.add_argument("--path-to-kurobako", type=str, default="")
    parser.add_argument("--name-prefix", type=str, default="")
    parser.add_argument("--n-runs", type=int, default=100)
    parser.add_argument("--n-jobs", type=int, default=10)
    parser.add_argument("--sampler-list", type=str, default="RandomSampler TPESampler")
    parser.add_argument(
        "--sampler-kwargs-list",
        type=str,
        default=r"{} {\"multivariate\":true\,\"constant_liar\":true}",
    )
    parser.add_argument("--pruner-list", type=str, default="NopPruner")
    parser.add_argument("--pruner-kwargs-list", type=str, default="{}")
    parser.add_argument("--seed", type=int, default=0)
    parser.add_argument("--data-dir", type=str, default="data")
    parser.add_argument("--out-dir", type=str, default="out")
    args = parser.parse_args()

    run(args)<|MERGE_RESOLUTION|>--- conflicted
+++ resolved
@@ -14,14 +14,11 @@
     study_json_fn = os.path.join(args.out_dir, "studies.json")
     solvers_filename = os.path.join(args.out_dir, "solvers.json")
     problems_filename = os.path.join(args.out_dir, "problems.json")
-<<<<<<< HEAD
-=======
 
     # Ensure all files are empty.
     for filename in [study_json_fn, solvers_filename, problems_filename]:
         with open(filename, "w"):
             pass
->>>>>>> 739265be
 
     # Create HPO bench problem.
     datasets = [
