from optuna.study import create_study
from optuna.testing.objectives import fail_objective
from optuna.trial import Trial
from optuna.visualization._intermediate_values import _get_intermediate_plot
from optuna.visualization._intermediate_values import _get_intermediate_plot_info
from optuna.visualization._intermediate_values import _IntermediatePlotInfo
from optuna.visualization._intermediate_values import _TrialInfo


def test_intermediate_plot_info() -> None:
    # Test with no trials.
<<<<<<< HEAD
    study = prepare_study_with_trials(no_trials=True)
=======
    study = create_study(direction="minimize")
    figure = plot_intermediate_values(study)
    assert not figure.data
>>>>>>> f487220d

    assert _get_intermediate_plot_info(study) == _IntermediatePlotInfo([])

    # Test with a trial with intermediate values.
    def objective(trial: Trial, report_intermediate_values: bool) -> float:
        if report_intermediate_values:
            trial.report(1.0, step=0)
            trial.report(2.0, step=1)
        return 0.0

    study = create_study()
    study.optimize(lambda t: objective(t, True), n_trials=1)

    assert _get_intermediate_plot_info(study) == _IntermediatePlotInfo(
        [_TrialInfo(0, [(0, 1.0), (1, 2.0)])]
    )

    # Test a study with one trial with intermediate values and
    # one trial without intermediate values.
    # Expect the trial with no intermediate values to be ignored.
    study.optimize(lambda t: objective(t, False), n_trials=1)

    assert _get_intermediate_plot_info(study) == _IntermediatePlotInfo(
        [_TrialInfo(0, [(0, 1.0), (1, 2.0)])]
    )

    # Test a study of only one trial that has no intermediate values.
    study = create_study()
    study.optimize(lambda t: objective(t, False), n_trials=1)
    assert _get_intermediate_plot_info(study) == _IntermediatePlotInfo([])

    # Ignore failed trials.
<<<<<<< HEAD
    def fail_objective(trial: Trial) -> float:
        trial.report(1.0, step=0)
        trial.report(2.0, step=1)
        raise ValueError

=======
>>>>>>> f487220d
    study = create_study()
    study.optimize(fail_objective, n_trials=1, catch=(ValueError,))
    assert _get_intermediate_plot_info(study) == _IntermediatePlotInfo([])


def test_plot_intermediate_values() -> None:
    figure = _get_intermediate_plot(_IntermediatePlotInfo([]))
    assert not figure.data

    # Test with a trial with intermediate values.
    figure = _get_intermediate_plot(_IntermediatePlotInfo([_TrialInfo(0, [(0, 1.0), (1, 2.0)])]))
    assert len(figure.data) == 1
    assert figure.data[0].x == (0, 1)
    assert figure.data[0].y == (1.0, 2.0)<|MERGE_RESOLUTION|>--- conflicted
+++ resolved
@@ -1,23 +1,30 @@
+from io import BytesIO
+from typing import Any
+from typing import Callable
+
+import pytest
+
 from optuna.study import create_study
 from optuna.testing.objectives import fail_objective
 from optuna.trial import Trial
-from optuna.visualization._intermediate_values import _get_intermediate_plot
+from optuna.visualization._intermediate_values import (
+    _get_intermediate_plot as _get_pyplot_intermediate_plot,
+)
 from optuna.visualization._intermediate_values import _get_intermediate_plot_info
 from optuna.visualization._intermediate_values import _IntermediatePlotInfo
 from optuna.visualization._intermediate_values import _TrialInfo
+from optuna.visualization._plotly_imports import go
+from optuna.visualization.matplotlib._intermediate_values import (
+    _get_intermediate_plot as _get_matplotlib_intermediate_plot,
+)
+from optuna.visualization.matplotlib._matplotlib_imports import plt
 
 
 def test_intermediate_plot_info() -> None:
     # Test with no trials.
-<<<<<<< HEAD
-    study = prepare_study_with_trials(no_trials=True)
-=======
     study = create_study(direction="minimize")
-    figure = plot_intermediate_values(study)
-    assert not figure.data
->>>>>>> f487220d
 
-    assert _get_intermediate_plot_info(study) == _IntermediatePlotInfo([])
+    assert _get_intermediate_plot_info(study) == _IntermediatePlotInfo()
 
     # Test with a trial with intermediate values.
     def objective(trial: Trial, report_intermediate_values: bool) -> float:
@@ -30,7 +37,7 @@
     study.optimize(lambda t: objective(t, True), n_trials=1)
 
     assert _get_intermediate_plot_info(study) == _IntermediatePlotInfo(
-        [_TrialInfo(0, [(0, 1.0), (1, 2.0)])]
+        trial_infos=[_TrialInfo(trial_number=0, sorted_intermediate_values=[(0, 1.0), (1, 2.0)])]
     )
 
     # Test a study with one trial with intermediate values and
@@ -39,34 +46,39 @@
     study.optimize(lambda t: objective(t, False), n_trials=1)
 
     assert _get_intermediate_plot_info(study) == _IntermediatePlotInfo(
-        [_TrialInfo(0, [(0, 1.0), (1, 2.0)])]
+        trial_infos=[_TrialInfo(trial_number=0, sorted_intermediate_values=[(0, 1.0), (1, 2.0)])]
     )
 
     # Test a study of only one trial that has no intermediate values.
     study = create_study()
     study.optimize(lambda t: objective(t, False), n_trials=1)
-    assert _get_intermediate_plot_info(study) == _IntermediatePlotInfo([])
+    assert _get_intermediate_plot_info(study) == _IntermediatePlotInfo()
 
     # Ignore failed trials.
-<<<<<<< HEAD
-    def fail_objective(trial: Trial) -> float:
-        trial.report(1.0, step=0)
-        trial.report(2.0, step=1)
-        raise ValueError
-
-=======
->>>>>>> f487220d
     study = create_study()
     study.optimize(fail_objective, n_trials=1, catch=(ValueError,))
-    assert _get_intermediate_plot_info(study) == _IntermediatePlotInfo([])
+    assert _get_intermediate_plot_info(study) == _IntermediatePlotInfo()
 
 
-def test_plot_intermediate_values() -> None:
-    figure = _get_intermediate_plot(_IntermediatePlotInfo([]))
-    assert not figure.data
-
-    # Test with a trial with intermediate values.
-    figure = _get_intermediate_plot(_IntermediatePlotInfo([_TrialInfo(0, [(0, 1.0), (1, 2.0)])]))
-    assert len(figure.data) == 1
-    assert figure.data[0].x == (0, 1)
-    assert figure.data[0].y == (1.0, 2.0)+@pytest.mark.parametrize(
+    "plotter", [_get_matplotlib_intermediate_plot, _get_pyplot_intermediate_plot]
+)
+@pytest.mark.parametrize(
+    "info",
+    [
+        _IntermediatePlotInfo(),
+        _IntermediatePlotInfo(
+            trial_infos=[
+                _TrialInfo(trial_number=0, sorted_intermediate_values=[(0, 1.0), (1, 2.0)])
+            ]
+        ),
+    ],
+)
+def test_plot_intermediate_values(
+    plotter: Callable[[_IntermediatePlotInfo], Any], info: _IntermediatePlotInfo
+) -> None:
+    figure = plotter(info)
+    if isinstance(figure, go.Figure):
+        figure.write_image(BytesIO())
+    else:
+        plt.savefig(BytesIO())