--- conflicted
+++ resolved
@@ -16,10 +16,6 @@
 from optuna.samplers import TPESampler
 from optuna.trial import Trial
 from optuna import TrialPruned
-<<<<<<< HEAD
-from optuna.trial import Trial
-=======
->>>>>>> aa505125
 
 
 @pytest.mark.parametrize("use_hyperband", [False, True])
@@ -692,13 +688,6 @@
     # Test direction=minimize.
     study = optuna.create_study(direction="minimize")
     study.optimize(objective, n_trials=5, catch=(RuntimeError,))
-<<<<<<< HEAD
-    trial_number = study._storage.create_new_trial(
-        study._study_id
-    )  # Create a running trial.
-    trial = study._storage.get_trial(trial_number)
-=======
->>>>>>> aa505125
 
     assert _tpe.sampler._get_observation_pairs(study, "x") == (
         [5.0, 5.0, 5.0, 5.0],
