from __future__ import annotations

from dataclasses import dataclass
import math
import typing
from typing import Callable
from typing import TYPE_CHECKING

import numpy as np

from optuna.logging import get_logger


if TYPE_CHECKING:
    import scipy.optimize as so
    import torch
else:
    from optuna._imports import _LazyImport

    so = _LazyImport("scipy.optimize")
    torch = _LazyImport("torch")

logger = get_logger(__name__)

# This GP implementation uses the following notation:
# X[len(trials), len(params)]: observed parameter values.
# Y[len(trials)]: observed objective values.
# x[(batch_len,) len(params)]: parameter value to evaluate. Possibly batched.
# cov_fX_fX[len(trials), len(trials)]: kernel matrix of X = V[f(X)]
# cov_fx_fX[(batch_len,) len(trials)]: kernel matrix of x and X = Cov[f(x), f(X)]
# cov_fx_fx: kernel value (scalar) of x = V[f(x)].
#     Since we use a Matern 5/2 kernel, we assume this value to be a constant.
# cov_Y_Y_inv[len(trials), len(trials)]: inv of the covariance matrix of Y = (V[f(X) + noise])^-1
# cov_Y_Y_inv_Y[len(trials)]: cov_Y_Y_inv @ Y
# max_Y: maximum of Y (Note that we transform the objective values such that it is maximized.)
# d2: squared distance between two points


class Matern52Kernel(torch.autograd.Function):
    @staticmethod
    def forward(ctx: typing.Any, squared_distance: torch.Tensor) -> torch.Tensor:  # type: ignore
        sqrt5d = torch.sqrt(5 * squared_distance)
        exp_part = torch.exp(-sqrt5d)
        val = exp_part * ((5 / 3) * squared_distance + sqrt5d + 1)
        # Notice that the derivative is taken w.r.t. d^2, but not w.r.t. d.
        deriv = (-5 / 6) * (sqrt5d + 1) * exp_part
        ctx.save_for_backward(deriv)
        return val

    @staticmethod
    def backward(ctx: typing.Any, grad: torch.Tensor) -> torch.Tensor:  # type: ignore
        # Let x be squared_distance, f(x) be forward(ctx, x), and g(f) be a provided function,
        # then deriv := df/dx, grad := dg/df, and deriv * grad = df/dx * dg/df = dg/dx.
        (deriv,) = ctx.saved_tensors
        return deriv * grad


def matern52_kernel_from_squared_distance(squared_distance: torch.Tensor) -> torch.Tensor:
    # sqrt5d = sqrt(5 * squared_distance)
    # exp(sqrt5d) * (1/3 * sqrt5d ** 2 + sqrt5d + 1)
    #
    # We cannot let PyTorch differentiate the above expression because
    # the gradient runs into 0/0 at squared_distance=0.
    return Matern52Kernel.apply(squared_distance)  # type: ignore


@dataclass
class KernelParamsTensor:
    # Kernel parameters to fit.
    inverse_squared_lengthscales: torch.Tensor  # [len(params)]
    kernel_scale: torch.Tensor  # Scalar
    noise_var: torch.Tensor  # Scalar


def kernel(
    is_categorical: torch.Tensor,  # [len(params)]
    kernel_params: KernelParamsTensor,
    X1: torch.Tensor,  # [...batch_shape, n_A, len(params)]
    X2: torch.Tensor,  # [...batch_shape, n_B, len(params)]
) -> torch.Tensor:  # [...batch_shape, n_A, n_B]
    # kernel(x1, x2) = kernel_scale * matern52_kernel_from_squared_distance(
    #                     d2(x1, x2) * inverse_squared_lengthscales)
    # d2(x1, x2) = sum_i d2_i(x1_i, x2_i)
    # d2_i(x1_i, x2_i) = (x1_i - x2_i) ** 2  # if x_i is continuous
    # d2_i(x1_i, x2_i) = 1 if x1_i != x2_i else 0  # if x_i is categorical

    d2 = (X1[..., :, None, :] - X2[..., None, :, :]) ** 2

    # Use the Hamming distance for categorical parameters.
    d2[..., is_categorical] = (d2[..., is_categorical] > 0.0).type(torch.float64)
    d2 = (d2 * kernel_params.inverse_squared_lengthscales).sum(dim=-1)
    return matern52_kernel_from_squared_distance(d2) * kernel_params.kernel_scale


def kernel_at_zero_distance(
    kernel_params: KernelParamsTensor,
) -> torch.Tensor:  # [...batch_shape, n_A, n_B]
    # kernel(x, x) = kernel_scale
    return kernel_params.kernel_scale


def posterior(
    kernel_params: KernelParamsTensor,
    X: torch.Tensor,  # [len(trials), len(params)]
    is_categorical: torch.Tensor,  # bool[len(params)]
    cov_Y_Y_inv: torch.Tensor,  # [len(trials), len(trials)]
    cov_Y_Y_inv_Y: torch.Tensor,  # [len(trials)]
    x: torch.Tensor,  # [(batch,) len(params)]
) -> tuple[torch.Tensor, torch.Tensor]:  # (mean: [(batch,)], var: [(batch,)])
    cov_fx_fX = kernel(is_categorical, kernel_params, x[..., None, :], X)[..., 0, :]
    cov_fx_fx = kernel_at_zero_distance(kernel_params)

    # mean = cov_fx_fX @ inv(cov_fX_fX + noise * I) @ Y
    # var = cov_fx_fx - cov_fx_fX @ inv(cov_fX_fX + noise * I) @ cov_fx_fX.T
    mean = cov_fx_fX @ cov_Y_Y_inv_Y  # [batch]
    var = cov_fx_fx - (cov_fx_fX * (cov_fx_fX @ cov_Y_Y_inv)).sum(dim=-1)  # [batch]
    # We need to clamp the variance to avoid negative values due to numerical errors.
    return (mean, torch.clamp(var, min=0.0))


def marginal_log_likelihood(
    X: torch.Tensor,  # [len(trials), len(params)]
    Y: torch.Tensor,  # [len(trials)]
    is_categorical: torch.Tensor,  # [len(params)]
    kernel_params: KernelParamsTensor,
) -> torch.Tensor:  # Scalar
    # -0.5 * log((2pi)^n |C|) - 0.5 * Y^T C^-1 Y, where C^-1 = cov_Y_Y_inv
    # We apply the cholesky decomposition to efficiently compute log(|C|) and C^-1.

    cov_fX_fX = kernel(is_categorical, kernel_params, X, X)

    cov_Y_Y_chol = torch.linalg.cholesky(
        cov_fX_fX + kernel_params.noise_var * torch.eye(X.shape[0], dtype=torch.float64)
    )
    # log |L| = 0.5 * log|L^T L| = 0.5 * log|C|
    logdet = 2 * torch.log(torch.diag(cov_Y_Y_chol)).sum()
    # cov_Y_Y_chol @ cov_Y_Y_chol_inv_Y = Y --> cov_Y_Y_chol_inv_Y = inv(cov_Y_Y_chol) @ Y
    cov_Y_Y_chol_inv_Y = torch.linalg.solve_triangular(cov_Y_Y_chol, Y[:, None], upper=False)[:, 0]
    return -0.5 * (
        logdet
        + X.shape[0] * math.log(2 * math.pi)
        # Y^T C^-1 Y = Y^T inv(L^T L) Y --> cov_Y_Y_chol_inv_Y @ cov_Y_Y_chol_inv_Y
        + (cov_Y_Y_chol_inv_Y @ cov_Y_Y_chol_inv_Y)
    )


def _fit_kernel_params(
    X: np.ndarray,  # [len(trials), len(params)]
    Y: np.ndarray,  # [len(trials)]
    is_categorical: np.ndarray,  # [len(params)]
    log_prior: Callable[[KernelParamsTensor], torch.Tensor],
    minimum_noise: float,
    deterministic_objective: bool,
    initial_kernel_params: KernelParamsTensor,
    gtol: float,
) -> KernelParamsTensor:
    n_params = X.shape[1]

    # We apply log transform to enforce the positivity of the kernel parameters.
    # Note that we cannot just use the constraint because of the numerical unstability
    # of the marginal log likelihood.
    # We also enforce the noise parameter to be greater than `minimum_noise` to avoid
    # pathological behavior of maximum likelihood estimation.
    initial_raw_params = np.concatenate(
        [
            np.log(initial_kernel_params.inverse_squared_lengthscales.detach().numpy()),
            [
                np.log(initial_kernel_params.kernel_scale.item()),
                # We add 0.01 * minimum_noise to initial noise_var to avoid instability.
                np.log(initial_kernel_params.noise_var.item() - 0.99 * minimum_noise),
            ],
        ]
    )

    def loss_func(raw_params: np.ndarray) -> tuple[float, np.ndarray]:
        raw_params_tensor = torch.from_numpy(raw_params)
        raw_params_tensor.requires_grad_(True)
        params = KernelParamsTensor(
            inverse_squared_lengthscales=torch.exp(raw_params_tensor[:n_params]),
            kernel_scale=torch.exp(raw_params_tensor[n_params]),
            noise_var=torch.exp(raw_params_tensor[n_params + 1]) + minimum_noise,
        )
        if deterministic_objective:
            params.noise_var = torch.tensor(minimum_noise, dtype=torch.float64)
        loss = -marginal_log_likelihood(
            torch.from_numpy(X), torch.from_numpy(Y), torch.from_numpy(is_categorical), params
        ) - log_prior(params)
        loss.backward()  # type: ignore
<<<<<<< HEAD
        if deterministic_objective:
            assert raw_params_tensor.grad[n_params + 1] == 0
=======
        # scipy.minimize requires all the gradients to be zero for termination.
        assert not deterministic or raw_params_tensor.grad[n_params + 1] == 0
>>>>>>> d0db2660
        return loss.item(), raw_params_tensor.grad.detach().numpy()  # type: ignore

    # jac=True means loss_func returns the gradient for gradient descent.
    res = so.minimize(
        loss_func, initial_raw_params, jac=True, method="l-bfgs-b", options={"gtol": gtol}
    )
    if not res.success:
        raise RuntimeError(f"Optimization failed: {res.message}")

    raw_params_opt_tensor = torch.from_numpy(res.x)

    res = KernelParamsTensor(
        inverse_squared_lengthscales=torch.exp(raw_params_opt_tensor[:n_params]),
        kernel_scale=torch.exp(raw_params_opt_tensor[n_params]),
        noise_var=torch.exp(raw_params_opt_tensor[n_params + 1]) + minimum_noise,
    )
    if deterministic_objective:
        res.noise_var = torch.tensor(minimum_noise, dtype=torch.float64)
    return res


def fit_kernel_params(
    X: np.ndarray,
    Y: np.ndarray,
    is_categorical: np.ndarray,
    log_prior: Callable[[KernelParamsTensor], torch.Tensor],
    minimum_noise: float,
    deterministic_objective: bool,
    initial_kernel_params: KernelParamsTensor | None = None,
    gtol: float = 1e-2,
) -> KernelParamsTensor:
    default_initial_kernel_params = KernelParamsTensor(
        inverse_squared_lengthscales=torch.ones(X.shape[1], dtype=torch.float64),
        kernel_scale=torch.tensor(1.0, dtype=torch.float64),
        noise_var=torch.tensor(1.0, dtype=torch.float64),
    )
    if initial_kernel_params is None:
        initial_kernel_params = default_initial_kernel_params

    error = None
    # First try optimizing the kernel params with the provided initial_kernel_params,
    # but if it fails, rerun the optimization with the default initial_kernel_params.
    # This increases the robustness of the optimization.
    for init_kernel_params in [initial_kernel_params, default_initial_kernel_params]:
        try:
            return _fit_kernel_params(
                X=X,
                Y=Y,
                is_categorical=is_categorical,
                log_prior=log_prior,
                minimum_noise=minimum_noise,
                initial_kernel_params=init_kernel_params,
                deterministic_objective=deterministic_objective,
                gtol=gtol,
            )
        except RuntimeError as e:
            error = e

    logger.warn(
        f"The optimization of kernel_params failed: \n{error}\n"
        "The default initial kernel params will be used instead."
    )
    return default_initial_kernel_params<|MERGE_RESOLUTION|>--- conflicted
+++ resolved
@@ -186,13 +186,8 @@
             torch.from_numpy(X), torch.from_numpy(Y), torch.from_numpy(is_categorical), params
         ) - log_prior(params)
         loss.backward()  # type: ignore
-<<<<<<< HEAD
-        if deterministic_objective:
-            assert raw_params_tensor.grad[n_params + 1] == 0
-=======
         # scipy.minimize requires all the gradients to be zero for termination.
-        assert not deterministic or raw_params_tensor.grad[n_params + 1] == 0
->>>>>>> d0db2660
+        assert not deterministic_objective or raw_params_tensor.grad[n_params + 1] == 0
         return loss.item(), raw_params_tensor.grad.detach().numpy()  # type: ignore
 
     # jac=True means loss_func returns the gradient for gradient descent.
