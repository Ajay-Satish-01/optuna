from __future__ import annotations

from collections import defaultdict
from contextlib import contextmanager
import copy
from datetime import datetime
from datetime import timedelta
import json
import logging
import os
import random
import time
from typing import Any
from typing import Callable
from typing import Container
from typing import Dict
from typing import Generator
from typing import Iterable
from typing import List
from typing import Optional
from typing import Sequence
from typing import Set
from typing import TYPE_CHECKING
import uuid

import optuna
from optuna import distributions
from optuna import version
from optuna._imports import _LazyImport
from optuna._typing import JSONSerializable
from optuna.storages._base import BaseStorage
from optuna.storages._base import DEFAULT_STUDY_NAME_PREFIX
from optuna.storages._heartbeat import BaseHeartbeat
from optuna.study._frozen import FrozenStudy
from optuna.study._study_direction import StudyDirection
from optuna.trial import FrozenTrial
from optuna.trial import TrialState


if TYPE_CHECKING:
    import alembic.command as alembic_command
    import alembic.config as alembic_config
    import alembic.migration as alembic_migration
    import alembic.script as alembic_script
    import sqlalchemy
    import sqlalchemy.exc as sqlalchemy_exc
    import sqlalchemy.orm as sqlalchemy_orm
    import sqlalchemy.sql.functions as sqlalchemy_sql_functions

    from optuna.storages._rdb import models
else:
    alembic_command = _LazyImport("alembic.command")
    alembic_config = _LazyImport("alembic.config")
    alembic_migration = _LazyImport("alembic.migration")
    alembic_script = _LazyImport("alembic.script")

    sqlalchemy = _LazyImport("sqlalchemy")
    sqlalchemy_exc = _LazyImport("sqlalchemy.exc")
    sqlalchemy_orm = _LazyImport("sqlalchemy.orm")
    sqlalchemy_sql_functions = _LazyImport("sqlalchemy.sql.functions")

    models = _LazyImport("optuna.storages._rdb.models")


_logger = optuna.logging.get_logger(__name__)


@contextmanager
def _create_scoped_session(
    scoped_session: "sqlalchemy_orm.scoped_session",
    ignore_integrity_error: bool = False,
) -> Generator["sqlalchemy_orm.Session", None, None]:
    session = scoped_session()
    try:
        yield session
        session.commit()
    except sqlalchemy_exc.IntegrityError as e:
        session.rollback()
        if ignore_integrity_error:
            _logger.debug(
                "Ignoring {}. This happens due to a timing issue among threads/processes/nodes. "
                "Another one might have committed a record with the same key(s).".format(repr(e))
            )
        else:
            raise
    except sqlalchemy_exc.SQLAlchemyError as e:
        session.rollback()
        message = (
            "An exception is raised during the commit. "
            "This typically happens due to invalid data in the commit, "
            "e.g. exceeding max length. "
        )
        raise optuna.exceptions.StorageInternalError(message) from e
    except Exception:
        session.rollback()
        raise
    finally:
        session.close()


class RDBStorage(BaseStorage, BaseHeartbeat):
    """Storage class for RDB backend.

    Note that library users can instantiate this class, but the attributes
    provided by this class are not supposed to be directly accessed by them.

    Example:

        Create an :class:`~optuna.storages.RDBStorage` instance with customized
        ``pool_size`` and ``timeout`` settings.

        .. testcode::

            import optuna


            def objective(trial):
                x = trial.suggest_float("x", -100, 100)
                return x**2


            storage = optuna.storages.RDBStorage(
                url="sqlite:///:memory:",
                engine_kwargs={"pool_size": 20, "connect_args": {"timeout": 10}},
            )

            study = optuna.create_study(storage=storage)
            study.optimize(objective, n_trials=10)

    Args:
        url:
            URL of the storage.
        engine_kwargs:
            A dictionary of keyword arguments that is passed to
            `sqlalchemy.engine.create_engine`_ function.
        skip_compatibility_check:
            Flag to skip schema compatibility check if set to :obj:`True`.
        heartbeat_interval:
            Interval to record the heartbeat. It is recorded every ``interval`` seconds.
            ``heartbeat_interval`` must be :obj:`None` or a positive integer.

            .. note::
                The heartbeat is supposed to be used with :meth:`~optuna.study.Study.optimize`.
                If you use :meth:`~optuna.study.Study.ask` and
                :meth:`~optuna.study.Study.tell` instead, it will not work.

        grace_period:
            Grace period before a running trial is failed from the last heartbeat.
            ``grace_period`` must be :obj:`None` or a positive integer.
            If it is :obj:`None`, the grace period will be `2 * heartbeat_interval`.
        failed_trial_callback:
            A callback function that is invoked after failing each stale trial.
            The function must accept two parameters with the following types in this order:
            :class:`~optuna.study.Study` and :class:`~optuna.trial.FrozenTrial`.

            .. note::
                The procedure to fail existing stale trials is called just before asking the
                study for a new trial.

        skip_table_creation:
            Flag to skip table creation if set to :obj:`True`.

    .. _sqlalchemy.engine.create_engine:
        https://docs.sqlalchemy.org/en/latest/core/engines.html#sqlalchemy.create_engine

    .. note::
        If you use MySQL, `pool_pre_ping`_ will be set to :obj:`True` by default to prevent
        connection timeout. You can turn it off with ``engine_kwargs['pool_pre_ping']=False``, but
        it is recommended to keep the setting if execution time of your objective function is
        longer than the `wait_timeout` of your MySQL configuration.

    .. _pool_pre_ping:
        https://docs.sqlalchemy.org/en/13/core/engines.html#sqlalchemy.create_engine.params.
        pool_pre_ping

    .. note::
        We would never recommend SQLite3 for parallel optimization.
        Please see the FAQ :ref:`sqlite_concurrency` for details.

    .. note::
        Mainly in a cluster environment, running trials are often killed unexpectedly.
        If you want to detect a failure of trials, please use the heartbeat
        mechanism. Set ``heartbeat_interval``, ``grace_period``, and ``failed_trial_callback``
        appropriately according to your use case. For more details, please refer to the
        :ref:`tutorial <heartbeat_monitoring>` and `Example page
        <https://github.com/optuna/optuna-examples/blob/main/pytorch/pytorch_checkpoint.py>`__.

    .. seealso::
        You can use :class:`~optuna.storages.RetryFailedTrialCallback` to automatically retry
        failed trials detected by heartbeat.

    """

    def __init__(
        self,
        url: str,
        engine_kwargs: Optional[Dict[str, Any]] = None,
        skip_compatibility_check: bool = False,
        *,
        heartbeat_interval: Optional[int] = None,
        grace_period: Optional[int] = None,
        failed_trial_callback: Optional[
            Callable[["optuna.study.Study", FrozenTrial], None]
        ] = None,
        skip_table_creation: bool = False,
    ) -> None:
        self.engine_kwargs = engine_kwargs or {}
        self.url = self._fill_storage_url_template(url)
        self.skip_compatibility_check = skip_compatibility_check
        if heartbeat_interval is not None and heartbeat_interval <= 0:
            raise ValueError("The value of `heartbeat_interval` should be a positive integer.")
        if grace_period is not None and grace_period <= 0:
            raise ValueError("The value of `grace_period` should be a positive integer.")
        self.heartbeat_interval = heartbeat_interval
        self.grace_period = grace_period
        self.failed_trial_callback = failed_trial_callback

        self._set_default_engine_kwargs_for_mysql(url, self.engine_kwargs)

        try:
            self.engine = sqlalchemy.engine.create_engine(self.url, **self.engine_kwargs)
        except ImportError as e:
            raise ImportError(
                "Failed to import DB access module for the specified storage URL. "
                "Please install appropriate one."
            ) from e

        self.scoped_session = sqlalchemy_orm.scoped_session(
            sqlalchemy_orm.sessionmaker(bind=self.engine)
        )
        if not skip_table_creation:
            models.BaseModel.metadata.create_all(self.engine)

        self._version_manager = _VersionManager(self.url, self.engine, self.scoped_session)
        if not skip_compatibility_check:
            self._version_manager.check_table_schema_compatibility()

    def __getstate__(self) -> Dict[Any, Any]:
        state = self.__dict__.copy()
        del state["scoped_session"]
        del state["engine"]
        del state["_version_manager"]
        return state

    def __setstate__(self, state: Dict[Any, Any]) -> None:
        self.__dict__.update(state)
        try:
            self.engine = sqlalchemy.engine.create_engine(self.url, **self.engine_kwargs)
        except ImportError as e:
            raise ImportError(
                "Failed to import DB access module for the specified storage URL. "
                "Please install appropriate one."
            ) from e

        self.scoped_session = sqlalchemy_orm.scoped_session(
            sqlalchemy_orm.sessionmaker(bind=self.engine)
        )
        models.BaseModel.metadata.create_all(self.engine)
        self._version_manager = _VersionManager(self.url, self.engine, self.scoped_session)
        if not self.skip_compatibility_check:
            self._version_manager.check_table_schema_compatibility()

    def create_new_study(
        self, directions: Sequence[StudyDirection], study_name: Optional[str] = None
    ) -> int:
        try:
            with _create_scoped_session(self.scoped_session) as session:
                if study_name is None:
                    study_name = self._create_unique_study_name(session)

                direction_models = [
                    models.StudyDirectionModel(objective=objective, direction=d)
                    for objective, d in enumerate(list(directions))
                ]

                session.add(models.StudyModel(study_name=study_name, directions=direction_models))

        except sqlalchemy_exc.IntegrityError:
            raise optuna.exceptions.DuplicatedStudyError(
                "Another study with name '{}' already exists. "
                "Please specify a different name, or reuse the existing one "
                "by setting `load_if_exists` (for Python API) or "
                "`--skip-if-exists` flag (for CLI).".format(study_name)
            )

        _logger.info("A new study created in RDB with name: {}".format(study_name))

        return self.get_study_id_from_name(study_name)

    def delete_study(self, study_id: int) -> None:
        with _create_scoped_session(self.scoped_session, True) as session:
            study = models.StudyModel.find_or_raise_by_id(study_id, session)
            session.delete(study)

    @staticmethod
    def _create_unique_study_name(session: "sqlalchemy_orm.Session") -> str:
        while True:
            study_uuid = str(uuid.uuid4())
            study_name = DEFAULT_STUDY_NAME_PREFIX + study_uuid
            study = models.StudyModel.find_by_name(study_name, session)
            if study is None:
                break

        return study_name

    def set_study_user_attr(self, study_id: int, key: str, value: Any) -> None:
        with _create_scoped_session(self.scoped_session, True) as session:
            study = models.StudyModel.find_or_raise_by_id(study_id, session)
            attribute = models.StudyUserAttributeModel.find_by_study_and_key(study, key, session)
            if attribute is None:
                attribute = models.StudyUserAttributeModel(
                    study_id=study_id, key=key, value_json=json.dumps(value)
                )
                session.add(attribute)
            else:
                attribute.value_json = json.dumps(value)

    def set_study_system_attr(self, study_id: int, key: str, value: JSONSerializable) -> None:
        with _create_scoped_session(self.scoped_session, True) as session:
            study = models.StudyModel.find_or_raise_by_id(study_id, session)
            attribute = models.StudySystemAttributeModel.find_by_study_and_key(study, key, session)
            if attribute is None:
                attribute = models.StudySystemAttributeModel(
                    study_id=study_id, key=key, value_json=json.dumps(value)
                )
                session.add(attribute)
            else:
                attribute.value_json = json.dumps(value)

    def get_study_id_from_name(self, study_name: str) -> int:
        with _create_scoped_session(self.scoped_session) as session:
            study = models.StudyModel.find_or_raise_by_name(study_name, session)
            study_id = study.study_id

        return study_id

    def get_study_name_from_id(self, study_id: int) -> str:
        with _create_scoped_session(self.scoped_session) as session:
            study = models.StudyModel.find_or_raise_by_id(study_id, session)
            study_name = study.study_name

        return study_name

    def get_study_directions(self, study_id: int) -> List[StudyDirection]:
        with _create_scoped_session(self.scoped_session) as session:
            study = models.StudyModel.find_or_raise_by_id(study_id, session)
            directions = [d.direction for d in study.directions]

        return directions

    def get_study_user_attrs(self, study_id: int) -> Dict[str, Any]:
        with _create_scoped_session(self.scoped_session) as session:
            # Ensure that that study exists.
            models.StudyModel.find_or_raise_by_id(study_id, session)
            attributes = models.StudyUserAttributeModel.where_study_id(study_id, session)
            user_attrs = {attr.key: json.loads(attr.value_json) for attr in attributes}

        return user_attrs

    def get_study_system_attrs(self, study_id: int) -> Dict[str, Any]:
        with _create_scoped_session(self.scoped_session) as session:
            # Ensure that that study exists.
            models.StudyModel.find_or_raise_by_id(study_id, session)
            attributes = models.StudySystemAttributeModel.where_study_id(study_id, session)
            system_attrs = {attr.key: json.loads(attr.value_json) for attr in attributes}

        return system_attrs

    def get_trial_user_attrs(self, trial_id: int) -> Dict[str, Any]:
        with _create_scoped_session(self.scoped_session) as session:
            # Ensure trial exists.
            models.TrialModel.find_or_raise_by_id(trial_id, session)

            attributes = models.TrialUserAttributeModel.where_trial_id(trial_id, session)
            user_attrs = {attr.key: json.loads(attr.value_json) for attr in attributes}

        return user_attrs

    def get_trial_system_attrs(self, trial_id: int) -> Dict[str, Any]:
        with _create_scoped_session(self.scoped_session) as session:
            # Ensure trial exists.
            models.TrialModel.find_or_raise_by_id(trial_id, session)

            attributes = models.TrialSystemAttributeModel.where_trial_id(trial_id, session)
            system_attrs = {attr.key: json.loads(attr.value_json) for attr in attributes}

        return system_attrs

    def get_all_studies(self) -> List[FrozenStudy]:
        with _create_scoped_session(self.scoped_session) as session:
            studies = (
                session.query(
                    models.StudyModel.study_id,
                    models.StudyModel.study_name,
                )
                .order_by(models.StudyModel.study_id)
                .all()
            )

            _directions = defaultdict(list)
            for direction_model in session.query(models.StudyDirectionModel).all():
                _directions[direction_model.study_id].append(direction_model.direction)

            _user_attrs = defaultdict(list)
            for attribute_model in session.query(models.StudyUserAttributeModel).all():
                _user_attrs[attribute_model.study_id].append(attribute_model)

            _system_attrs = defaultdict(list)
            for attribute_model in session.query(models.StudySystemAttributeModel).all():
                _system_attrs[attribute_model.study_id].append(attribute_model)

            frozen_studies = []
            for study in studies:
                directions = _directions[study.study_id]
                user_attrs = _user_attrs.get(study.study_id, [])
                system_attrs = _system_attrs.get(study.study_id, [])
                frozen_studies.append(
                    FrozenStudy(
                        study_name=study.study_name,
                        direction=None,
                        directions=directions,
                        user_attrs={i.key: json.loads(i.value_json) for i in user_attrs},
                        system_attrs={i.key: json.loads(i.value_json) for i in system_attrs},
                        study_id=study.study_id,
                    )
                )

            return frozen_studies

    def create_new_trial(self, study_id: int, template_trial: Optional[FrozenTrial] = None) -> int:
        return self._create_new_trial(study_id, template_trial)._trial_id

    def _create_new_trial(
        self, study_id: int, template_trial: Optional[FrozenTrial] = None
    ) -> FrozenTrial:
        """Create a new trial and returns a :class:`~optuna.trial.FrozenTrial`.

        Args:
            study_id:
                Study id.
            template_trial:
                A :class:`~optuna.trial.FrozenTrial` with default values for trial attributes.

        Returns:
            A :class:`~optuna.trial.FrozenTrial` instance.

        """

        def _create_frozen_trial(
            trial: "models.TrialModel", template_trial: FrozenTrial | None
        ) -> FrozenTrial:
            if template_trial:
                frozen = copy.deepcopy(template_trial)
                frozen.number = trial.number
                frozen.datetime_start = trial.datetime_start
                frozen._trial_id = trial.trial_id
                return frozen
            return FrozenTrial(
                number=trial.number,
                state=trial.state,
                value=None,
                values=None,
                datetime_start=trial.datetime_start,
                datetime_complete=None,
                params={},
                distributions={},
                user_attrs={},
                system_attrs={},
                intermediate_values={},
                trial_id=trial.trial_id,
            )

        # Retry maximum five times. Deadlocks may occur in distributed environments.
        MAX_RETRIES = 5
        for n_retries in range(1, MAX_RETRIES + 1):
            try:
                with _create_scoped_session(self.scoped_session) as session:
                    # This lock is necessary because the trial creation is not an atomic operation
                    # and the calculation of trial.number is prone to race conditions.
                    models.StudyModel.find_or_raise_by_id(study_id, session, for_update=True)
                    trial = self._get_prepared_new_trial(study_id, template_trial, session)
                    return _create_frozen_trial(trial, template_trial)
            # sqlalchemy_exc.OperationalError is converted to ``StorageInternalError``.
            except optuna.exceptions.StorageInternalError as e:
                # ``OperationalError`` happens either by (1) invalid inputs, e.g., too long string,
                # or (2) timeout error, which relates to deadlock. Although Error (1) is not
                # intended to be caught here, it must be fixed to use RDBStorage anyways.
                if n_retries == MAX_RETRIES:
                    raise e

                # Optuna defers to the DB administrator to reduce DB server congestion, hence
                # Optuna simply uses non-exponential backoff here for retries caused by deadlock.
                time.sleep(random.random() * 2.0)

        assert False, "Should not be reached."

    def _get_prepared_new_trial(
        self,
        study_id: int,
        template_trial: Optional[FrozenTrial],
        session: "sqlalchemy_orm.Session",
    ) -> "models.TrialModel":
        if template_trial is None:
            trial = models.TrialModel(
                study_id=study_id,
                number=None,
                state=TrialState.RUNNING,
                datetime_start=datetime.now(),
            )
        else:
            # Because only `RUNNING` trials can be updated,
            # we temporarily set the state of the new trial to `RUNNING`.
            # After all fields of the trial have been updated,
            # the state is set to `template_trial.state`.
            temp_state = TrialState.RUNNING

            trial = models.TrialModel(
                study_id=study_id,
                number=None,
                state=temp_state,
                datetime_start=template_trial.datetime_start,
                datetime_complete=template_trial.datetime_complete,
            )

        session.add(trial)

        # Flush the session cache to reflect the above addition operation to
        # the current RDB transaction.
        #
        # Without flushing, the following operations (e.g, `_set_trial_param_without_commit`)
        # will fail because the target trial doesn't exist in the storage yet.
        session.flush()

        if template_trial is not None:
            if template_trial.values is not None and len(template_trial.values) > 1:
                for objective, value in enumerate(template_trial.values):
                    self._set_trial_value_without_commit(session, trial.trial_id, objective, value)
            elif template_trial.value is not None:
                self._set_trial_value_without_commit(
                    session, trial.trial_id, 0, template_trial.value
                )

            for param_name, param_value in template_trial.params.items():
                distribution = template_trial.distributions[param_name]
                param_value_in_internal_repr = distribution.to_internal_repr(param_value)
                self._set_trial_param_without_commit(
                    session, trial.trial_id, param_name, param_value_in_internal_repr, distribution
                )

            for key, value in template_trial.user_attrs.items():
                self._set_trial_user_attr_without_commit(session, trial.trial_id, key, value)

            for key, value in template_trial.system_attrs.items():
                self._set_trial_system_attr_without_commit(session, trial.trial_id, key, value)

            for step, intermediate_value in template_trial.intermediate_values.items():
                self._set_trial_intermediate_value_without_commit(
                    session, trial.trial_id, step, intermediate_value
                )

            trial.state = template_trial.state

        trial.number = trial.count_past_trials(session)
        session.add(trial)

        return trial

    def set_trial_param(
        self,
        trial_id: int,
        param_name: str,
        param_value_internal: float,
        distribution: distributions.BaseDistribution,
    ) -> None:
        with _create_scoped_session(self.scoped_session, True) as session:
            self._set_trial_param_without_commit(
                session, trial_id, param_name, param_value_internal, distribution
            )

    def _set_trial_param_without_commit(
        self,
        session: "sqlalchemy_orm.Session",
        trial_id: int,
        param_name: str,
        param_value_internal: float,
        distribution: distributions.BaseDistribution,
    ) -> None:
        trial = models.TrialModel.find_or_raise_by_id(trial_id, session)
        self.check_trial_is_updatable(trial_id, trial.state)

        trial_param = models.TrialParamModel(
            trial_id=trial_id,
            param_name=param_name,
            param_value=param_value_internal,
            distribution_json=distributions.distribution_to_json(distribution),
        )

<<<<<<< HEAD
        if trial_param is not None:
            # Raise error in case distribution is incompatible.
            distributions.check_distribution_compatibility(
                distributions.json_to_distribution(trial_param.distribution_json), distribution
            )

            trial_param.param_value = param_value_internal
            trial_param.distribution_json = distributions.distribution_to_json(distribution)
        else:
            trial_param = models.TrialParamModel(
                trial_id=trial_id,
                param_name=param_name,
                param_value=param_value_internal,
                distribution_json=distributions.distribution_to_json(distribution),
            )

            trial_param.check_and_add(session, trial.study_id)
=======
        trial_param.check_and_add(session)
>>>>>>> a89dcc38

    def _check_and_set_param_distribution(
        self,
        study_id: int,
        trial_id: int,
        param_name: str,
        param_value_internal: float,
        distribution: distributions.BaseDistribution,
    ) -> None:
        with _create_scoped_session(self.scoped_session) as session:
            # Acquire lock.
            #
            # Assume that study exists.
            models.StudyModel.find_or_raise_by_id(study_id, session, for_update=True)

            models.TrialParamModel(
                trial_id=trial_id,
                param_name=param_name,
                param_value=param_value_internal,
                distribution_json=distributions.distribution_to_json(distribution),
            ).check_and_add(session, study_id)

    def get_trial_param(self, trial_id: int, param_name: str) -> float:
        with _create_scoped_session(self.scoped_session) as session:
            trial = models.TrialModel.find_or_raise_by_id(trial_id, session)
            trial_param = models.TrialParamModel.find_or_raise_by_trial_and_param_name(
                trial, param_name, session
            )
            param_value = trial_param.param_value

        return param_value

    def set_trial_state_values(
        self, trial_id: int, state: TrialState, values: Optional[Sequence[float]] = None
    ) -> bool:
        try:
            with _create_scoped_session(self.scoped_session) as session:
                trial = models.TrialModel.find_or_raise_by_id(trial_id, session, for_update=True)
                self.check_trial_is_updatable(trial_id, trial.state)

                if values is not None:
                    for objective, v in enumerate(values):
                        self._set_trial_value_without_commit(session, trial_id, objective, v)

                if state == TrialState.RUNNING and trial.state != TrialState.WAITING:
                    return False

                trial.state = state

                if state == TrialState.RUNNING:
                    trial.datetime_start = datetime.now()

                if state.is_finished():
                    trial.datetime_complete = datetime.now()
        except sqlalchemy_exc.IntegrityError:
            return False
        return True

    def _set_trial_value_without_commit(
        self, session: "sqlalchemy_orm.Session", trial_id: int, objective: int, value: float
    ) -> None:
        trial = models.TrialModel.find_or_raise_by_id(trial_id, session)
        self.check_trial_is_updatable(trial_id, trial.state)
        stored_value, value_type = models.TrialValueModel.value_to_stored_repr(value)

        trial_value = models.TrialValueModel.find_by_trial_and_objective(trial, objective, session)
        if trial_value is None:
            trial_value = models.TrialValueModel(
                trial_id=trial_id, objective=objective, value=stored_value, value_type=value_type
            )
            session.add(trial_value)
        else:
            trial_value.value = stored_value
            trial_value.value_type = value_type

    def set_trial_intermediate_value(
        self, trial_id: int, step: int, intermediate_value: float
    ) -> None:
        with _create_scoped_session(self.scoped_session, True) as session:
            self._set_trial_intermediate_value_without_commit(
                session, trial_id, step, intermediate_value
            )

    def _set_trial_intermediate_value_without_commit(
        self,
        session: "sqlalchemy_orm.Session",
        trial_id: int,
        step: int,
        intermediate_value: float,
    ) -> None:
        trial = models.TrialModel.find_or_raise_by_id(trial_id, session)
        self.check_trial_is_updatable(trial_id, trial.state)

        (
            stored_value,
            value_type,
        ) = models.TrialIntermediateValueModel.intermediate_value_to_stored_repr(
            intermediate_value
        )
        trial_intermediate_value = models.TrialIntermediateValueModel.find_by_trial_and_step(
            trial, step, session
        )
        if trial_intermediate_value is None:
            trial_intermediate_value = models.TrialIntermediateValueModel(
                trial_id=trial_id,
                step=step,
                intermediate_value=stored_value,
                intermediate_value_type=value_type,
            )
            session.add(trial_intermediate_value)
        else:
            trial_intermediate_value.intermediate_value = stored_value
            trial_intermediate_value.intermediate_value_type = value_type

    def set_trial_user_attr(self, trial_id: int, key: str, value: Any) -> None:
        with _create_scoped_session(self.scoped_session, True) as session:
            self._set_trial_user_attr_without_commit(session, trial_id, key, value)

    def _set_trial_user_attr_without_commit(
        self, session: "sqlalchemy_orm.Session", trial_id: int, key: str, value: Any
    ) -> None:
        trial = models.TrialModel.find_or_raise_by_id(trial_id, session)
        self.check_trial_is_updatable(trial_id, trial.state)

        attribute = models.TrialUserAttributeModel.find_by_trial_and_key(trial, key, session)
        if attribute is None:
            attribute = models.TrialUserAttributeModel(
                trial_id=trial_id, key=key, value_json=json.dumps(value)
            )
            session.add(attribute)
        else:
            attribute.value_json = json.dumps(value)

    def set_trial_system_attr(self, trial_id: int, key: str, value: JSONSerializable) -> None:
        with _create_scoped_session(self.scoped_session, True) as session:
            self._set_trial_system_attr_without_commit(session, trial_id, key, value)

    def _set_trial_system_attr_without_commit(
        self, session: "sqlalchemy_orm.Session", trial_id: int, key: str, value: JSONSerializable
    ) -> None:
        trial = models.TrialModel.find_or_raise_by_id(trial_id, session)
        self.check_trial_is_updatable(trial_id, trial.state)

        attribute = models.TrialSystemAttributeModel.find_by_trial_and_key(trial, key, session)
        if attribute is None:
            attribute = models.TrialSystemAttributeModel(
                trial_id=trial_id, key=key, value_json=json.dumps(value)
            )
            session.add(attribute)
        else:
            attribute.value_json = json.dumps(value)

    def get_trial_id_from_study_id_trial_number(self, study_id: int, trial_number: int) -> int:
        with _create_scoped_session(self.scoped_session) as session:
            trial_id = (
                session.query(models.TrialModel.trial_id)
                .filter(
                    models.TrialModel.number == trial_number,
                    models.TrialModel.study_id == study_id,
                )
                .one_or_none()
            )
            if trial_id is None:
                raise KeyError(
                    "No trial with trial number {} exists in study with study_id {}.".format(
                        trial_number, study_id
                    )
                )
            return trial_id[0]

    def get_trial(self, trial_id: int) -> FrozenTrial:
        with _create_scoped_session(self.scoped_session) as session:
            trial_model = models.TrialModel.find_or_raise_by_id(trial_id, session)
            frozen_trial = self._build_frozen_trial_from_trial_model(trial_model)

        return frozen_trial

    def get_all_trials(
        self,
        study_id: int,
        deepcopy: bool = True,
        states: Optional[Container[TrialState]] = None,
    ) -> List[FrozenTrial]:
        trials = self._get_trials(study_id, states, set())

        return copy.deepcopy(trials) if deepcopy else trials

    def _get_trials(
        self,
        study_id: int,
        states: Optional[Container[TrialState]],
        excluded_trial_ids: Set[int],
    ) -> List[FrozenTrial]:
        with _create_scoped_session(self.scoped_session) as session:
            # Ensure that the study exists.
            models.StudyModel.find_or_raise_by_id(study_id, session)
            query = session.query(models.TrialModel.trial_id).filter(
                models.TrialModel.study_id == study_id
            )

            if states is not None:
                # This assertion is for type checkers, since `states` is required to be Container
                # in the base class while `models.TrialModel.state.in_` requires Iterable.
                assert isinstance(states, Iterable)
                query = query.filter(models.TrialModel.state.in_(states))

            trial_ids = query.all()

            trial_ids = set(
                trial_id_tuple[0]
                for trial_id_tuple in trial_ids
                if trial_id_tuple[0] not in excluded_trial_ids
            )
            try:
                trial_models = (
                    session.query(models.TrialModel)
                    .options(sqlalchemy_orm.selectinload(models.TrialModel.params))
                    .options(sqlalchemy_orm.selectinload(models.TrialModel.values))
                    .options(sqlalchemy_orm.selectinload(models.TrialModel.user_attributes))
                    .options(sqlalchemy_orm.selectinload(models.TrialModel.system_attributes))
                    .options(sqlalchemy_orm.selectinload(models.TrialModel.intermediate_values))
                    .filter(
                        models.TrialModel.trial_id.in_(trial_ids),
                        models.TrialModel.study_id == study_id,
                    )
                    .order_by(models.TrialModel.trial_id)
                    .all()
                )
            except sqlalchemy_exc.OperationalError as e:
                # Likely exceeding the number of maximum allowed variables using IN.
                # This number differ between database dialects. For SQLite for instance, see
                # https://www.sqlite.org/limits.html and the section describing
                # SQLITE_MAX_VARIABLE_NUMBER.

                _logger.warning(
                    "Caught an error from sqlalchemy: {}. Falling back to a slower alternative. "
                    "".format(str(e))
                )

                trial_models = (
                    session.query(models.TrialModel)
                    .options(sqlalchemy_orm.selectinload(models.TrialModel.params))
                    .options(sqlalchemy_orm.selectinload(models.TrialModel.values))
                    .options(sqlalchemy_orm.selectinload(models.TrialModel.user_attributes))
                    .options(sqlalchemy_orm.selectinload(models.TrialModel.system_attributes))
                    .options(sqlalchemy_orm.selectinload(models.TrialModel.intermediate_values))
                    .filter(models.TrialModel.study_id == study_id)
                    .order_by(models.TrialModel.trial_id)
                    .all()
                )
                trial_models = [t for t in trial_models if t.trial_id in trial_ids]

            trials = [self._build_frozen_trial_from_trial_model(trial) for trial in trial_models]

        return trials

    def _build_frozen_trial_from_trial_model(self, trial: "models.TrialModel") -> FrozenTrial:
        values: Optional[List[float]]
        if trial.values:
            values = [0 for _ in trial.values]
            for value_model in trial.values:
                values[value_model.objective] = models.TrialValueModel.stored_repr_to_value(
                    value_model.value, value_model.value_type
                )
        else:
            values = None

        params = sorted(trial.params, key=lambda p: p.param_id)

        return FrozenTrial(
            number=trial.number,
            state=trial.state,
            value=None,
            values=values,
            datetime_start=trial.datetime_start,
            datetime_complete=trial.datetime_complete,
            params={
                p.param_name: distributions.json_to_distribution(
                    p.distribution_json
                ).to_external_repr(p.param_value)
                for p in params
            },
            distributions={
                p.param_name: distributions.json_to_distribution(p.distribution_json)
                for p in params
            },
            user_attrs={attr.key: json.loads(attr.value_json) for attr in trial.user_attributes},
            system_attrs={
                attr.key: json.loads(attr.value_json) for attr in trial.system_attributes
            },
            intermediate_values={
                v.step: models.TrialIntermediateValueModel.stored_repr_to_intermediate_value(
                    v.intermediate_value, v.intermediate_value_type
                )
                for v in trial.intermediate_values
            },
            trial_id=trial.trial_id,
        )

    def get_best_trial(self, study_id: int) -> FrozenTrial:
        with _create_scoped_session(self.scoped_session) as session:
            _directions = self.get_study_directions(study_id)
            if len(_directions) > 1:
                raise RuntimeError(
                    "Best trial can be obtained only for single-objective optimization."
                )
            direction = _directions[0]

            if direction == StudyDirection.MAXIMIZE:
                trial_id = models.TrialModel.find_max_value_trial_id(study_id, 0, session)
            else:
                trial_id = models.TrialModel.find_min_value_trial_id(study_id, 0, session)

        return self.get_trial(trial_id)

    @staticmethod
    def _set_default_engine_kwargs_for_mysql(url: str, engine_kwargs: Dict[str, Any]) -> None:
        # Skip if RDB is not MySQL.
        if not url.startswith("mysql"):
            return

        # Do not overwrite value.
        if "pool_pre_ping" in engine_kwargs:
            return

        # If True, the connection pool checks liveness of connections at every checkout.
        # Without this option, trials that take longer than `wait_timeout` may cause connection
        # errors. For further details, please refer to the following document:
        # https://docs.sqlalchemy.org/en/13/core/pooling.html#pool-disconnects-pessimistic
        engine_kwargs["pool_pre_ping"] = True
        _logger.debug("pool_pre_ping=True was set to engine_kwargs to prevent connection timeout.")

    @staticmethod
    def _fill_storage_url_template(template: str) -> str:
        return template.format(SCHEMA_VERSION=models.SCHEMA_VERSION)

    def remove_session(self) -> None:
        """Removes the current session.

        A session is stored in SQLAlchemy's ThreadLocalRegistry for each thread. This method
        closes and removes the session which is associated to the current thread. Particularly,
        under multi-thread use cases, it is important to call this method *from each thread*.
        Otherwise, all sessions and their associated DB connections are destructed by a thread
        that occasionally invoked the garbage collector. By default, it is not allowed to touch
        a SQLite connection from threads other than the thread that created the connection.
        Therefore, we need to explicitly close the connection from each thread.

        """

        self.scoped_session.remove()

    def upgrade(self) -> None:
        """Upgrade the storage schema."""

        self._version_manager.upgrade()

    def get_current_version(self) -> str:
        """Return the schema version currently used by this storage."""

        return self._version_manager.get_current_version()

    def get_head_version(self) -> str:
        """Return the latest schema version."""

        return self._version_manager.get_head_version()

    def get_all_versions(self) -> List[str]:
        """Return the schema version list."""

        return self._version_manager.get_all_versions()

    def record_heartbeat(self, trial_id: int) -> None:
        with _create_scoped_session(self.scoped_session, True) as session:
            # Fetch heartbeat with read-only.
            heartbeat = models.TrialHeartbeatModel.where_trial_id(trial_id, session)
            if heartbeat is None:  # heartbeat record does not exist.
                heartbeat = models.TrialHeartbeatModel(trial_id=trial_id)
                session.add(heartbeat)
            else:
                # Re-fetch the existing heartbeat with the write authorization.
                heartbeat = models.TrialHeartbeatModel.where_trial_id(trial_id, session, True)
                assert heartbeat is not None
                heartbeat.heartbeat = session.execute(sqlalchemy.func.now()).scalar()

    def _get_stale_trial_ids(self, study_id: int) -> List[int]:
        assert self.heartbeat_interval is not None
        if self.grace_period is None:
            grace_period = 2 * self.heartbeat_interval
        else:
            grace_period = self.grace_period
        stale_trial_ids = []

        with _create_scoped_session(self.scoped_session, True) as session:
            current_heartbeat = session.execute(sqlalchemy.func.now()).scalar()
            assert current_heartbeat is not None
            # Added the following line to prevent mixing of timezone-aware and timezone-naive
            # `datetime` in PostgreSQL. See
            # https://github.com/optuna/optuna/pull/2190#issuecomment-766605088 for details
            current_heartbeat = current_heartbeat.replace(tzinfo=None)

            running_trials = (
                session.query(models.TrialModel)
                .options(sqlalchemy_orm.selectinload(models.TrialModel.heartbeats))
                .filter(models.TrialModel.state == TrialState.RUNNING)
                .filter(models.TrialModel.study_id == study_id)
                .all()
            )
            for trial in running_trials:
                if len(trial.heartbeats) == 0:
                    continue
                assert len(trial.heartbeats) == 1
                heartbeat = trial.heartbeats[0].heartbeat
                if current_heartbeat - heartbeat > timedelta(seconds=grace_period):
                    stale_trial_ids.append(trial.trial_id)

        return stale_trial_ids

    def get_heartbeat_interval(self) -> Optional[int]:
        return self.heartbeat_interval

    def get_failed_trial_callback(
        self,
    ) -> Optional[Callable[["optuna.study.Study", FrozenTrial], None]]:
        return self.failed_trial_callback


class _VersionManager:
    def __init__(
        self,
        url: str,
        engine: "sqlalchemy.engine.Engine",
        scoped_session: "sqlalchemy_orm.scoped_session",
    ) -> None:
        self.url = url
        self.engine = engine
        self.scoped_session = scoped_session
        self._init_version_info_model()
        self._init_alembic()

    def _init_version_info_model(self) -> None:
        with _create_scoped_session(self.scoped_session, True) as session:
            version_info = models.VersionInfoModel.find(session)
            if version_info is not None:
                return

            version_info = models.VersionInfoModel(
                schema_version=models.SCHEMA_VERSION,
                library_version=version.__version__,
            )
            session.add(version_info)

    def _init_alembic(self) -> None:
        logging.getLogger("alembic").setLevel(logging.WARN)

        with self.engine.connect() as connection:
            context = alembic_migration.MigrationContext.configure(connection)
            is_initialized = context.get_current_revision() is not None

            if is_initialized:
                # The `alembic_version` table already exists and is not empty.
                return

            if self._is_alembic_supported():
                revision = self.get_head_version()
            else:
                # The storage has been created before alembic is introduced.
                revision = self._get_base_version()

        self._set_alembic_revision(revision)

    def _set_alembic_revision(self, revision: str) -> None:
        with self.engine.connect() as connection:
            context = alembic_migration.MigrationContext.configure(connection)
            with connection.begin():
                script = self._create_alembic_script()
                context.stamp(script, revision)

    def check_table_schema_compatibility(self) -> None:
        with _create_scoped_session(self.scoped_session) as session:
            # NOTE: After invocation of `_init_version_info_model` method,
            #       it is ensured that a `VersionInfoModel` entry exists.
            version_info = models.VersionInfoModel.find(session)

            assert version_info is not None

            current_version = self.get_current_version()
            head_version = self.get_head_version()
            if current_version == head_version:
                return

            message = (
                "The runtime optuna version {} is no longer compatible with the table schema "
                "(set up by optuna {}). ".format(version.__version__, version_info.library_version)
            )
            known_versions = self.get_all_versions()

        if current_version in known_versions:
            message += (
                "Please execute `$ optuna storage upgrade --storage $STORAGE_URL` "
                "for upgrading the storage."
            )
        else:
            message += (
                "Please try updating optuna to the latest version by `$ pip install -U optuna`."
            )

        raise RuntimeError(message)

    def get_current_version(self) -> str:
        with self.engine.connect() as connection:
            context = alembic_migration.MigrationContext.configure(connection)
            version = context.get_current_revision()
        assert version is not None

        return version

    def get_head_version(self) -> str:
        script = self._create_alembic_script()
        current_head = script.get_current_head()
        assert current_head is not None
        return current_head

    def _get_base_version(self) -> str:
        script = self._create_alembic_script()
        base = script.get_base()
        assert base is not None, "There should be exactly one base, i.e. v0.9.0.a."
        return base

    def get_all_versions(self) -> List[str]:
        script = self._create_alembic_script()
        return [r.revision for r in script.walk_revisions()]

    def upgrade(self) -> None:
        config = self._create_alembic_config()
        alembic_command.upgrade(config, "head")

        with _create_scoped_session(self.scoped_session, True) as session:
            version_info = models.VersionInfoModel.find(session)
            assert version_info is not None
            version_info.schema_version = models.SCHEMA_VERSION
            version_info.library_version = version.__version__

    def _is_alembic_supported(self) -> bool:
        with _create_scoped_session(self.scoped_session) as session:
            version_info = models.VersionInfoModel.find(session)

            if version_info is None:
                # `None` means this storage was created just now.
                return True

            return version_info.schema_version == models.SCHEMA_VERSION

    def _create_alembic_script(self) -> "alembic_script.ScriptDirectory":
        config = self._create_alembic_config()
        script = alembic_script.ScriptDirectory.from_config(config)
        return script

    def _create_alembic_config(self) -> "alembic_config.Config":
        alembic_dir = os.path.join(os.path.dirname(__file__), "alembic")

        config = alembic_config.Config(os.path.join(os.path.dirname(__file__), "alembic.ini"))
        config.set_main_option("script_location", escape_alembic_config_value(alembic_dir))
        config.set_main_option("sqlalchemy.url", escape_alembic_config_value(self.url))
        return config


def escape_alembic_config_value(value: str) -> str:
    # We must escape '%' in a value string because the character
    # is regarded as the trigger of variable expansion.
    # Please see the documentation of `configparser.BasicInterpolation` for more details.
    return value.replace("%", "%%")<|MERGE_RESOLUTION|>--- conflicted
+++ resolved
@@ -595,27 +595,7 @@
             distribution_json=distributions.distribution_to_json(distribution),
         )
 
-<<<<<<< HEAD
-        if trial_param is not None:
-            # Raise error in case distribution is incompatible.
-            distributions.check_distribution_compatibility(
-                distributions.json_to_distribution(trial_param.distribution_json), distribution
-            )
-
-            trial_param.param_value = param_value_internal
-            trial_param.distribution_json = distributions.distribution_to_json(distribution)
-        else:
-            trial_param = models.TrialParamModel(
-                trial_id=trial_id,
-                param_name=param_name,
-                param_value=param_value_internal,
-                distribution_json=distributions.distribution_to_json(distribution),
-            )
-
-            trial_param.check_and_add(session, trial.study_id)
-=======
-        trial_param.check_and_add(session)
->>>>>>> a89dcc38
+        trial_param.check_and_add(session, trial.study_id)
 
     def _check_and_set_param_distribution(
         self,
