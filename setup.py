import os
import sys
from typing import Dict
from typing import List
from typing import Optional

import pkg_resources
from setuptools import find_packages
from setuptools import setup


def get_version() -> str:

    version_filepath = os.path.join(os.path.dirname(__file__), "optuna", "version.py")
    with open(version_filepath) as f:
        for line in f:
            if line.startswith("__version__"):
                return line.strip().split()[-1][1:-1]
    assert False


def get_long_description() -> str:

    readme_filepath = os.path.join(os.path.dirname(__file__), "README.md")
    with open(readme_filepath) as f:
        return f.read()


def get_install_requires() -> List[str]:

    return [
        "alembic",
        "cliff",
        "cmaes>=0.6.0",
        "colorlog",
        "joblib",
        "numpy",
        "packaging>=20.0",
        "scipy!=1.4.0",
        "sqlalchemy>=1.1.0",
        "tqdm",
    ]


def get_tests_require() -> List[str]:

    return get_extras_require()["testing"]


def get_extras_require() -> Dict[str, List[str]]:

    requirements = {
        "checking": ["black", "hacking", "isort", "mypy==0.782", "blackdoc"],
        "codecov": ["codecov", "pytest-cov"],
        "doctest": [
            "cma",
            "matplotlib>=3.0.0",
            "pandas",
            "plotly>=4.0.0",
            "scikit-learn>=0.19.0,<0.23.0",
            "scikit-optimize",
            "mlflow",
        ],
        "document": [
            # TODO(hvy): Unpin `sphinx` version after:
            # https://github.com/sphinx-doc/sphinx/issues/8105.
            "sphinx==3.0.4",
            # As reported in: https://github.com/readthedocs/sphinx_rtd_theme/issues/949,
            # `sphinx_rtd_theme` 0.5.0 is still not compatible with `sphinx` >= 3.0.
            "sphinx_rtd_theme<0.5.0",
            "sphinx-gallery",
            "sphinx-plotly-directive",
            "pillow",
            "matplotlib",
            "scikit-learn",
        ],
        "example": [
            "catboost",
            "chainer",
            "lightgbm",
            "mlflow",
            "mpi4py",
            "mxnet",
            "nbval",
            "scikit-image",
            "scikit-learn>=0.19.0,<0.23.0",  # optuna/visualization/param_importances.py.
            "xgboost",
            "keras",
            "tensorflow>=2.0.0",
            "tensorflow-datasets",
            "pytorch-ignite",
            "pytorch-lightning>=1.0.2",
            "thop",
            "skorch",
            "stable-baselines3>=0.7.0",
            "catalyst",
        ]
        + (
            ["torch==1.7.0", "torchvision==0.8.1", "torchaudio==0.7.0"]
            if sys.platform == "darwin"
            else ["torch==1.7.0+cpu", "torchvision==0.8.1+cpu", "torchaudio==0.7.0"]
        )
        + (
            [
                "allennlp==1.2.0",
                "fastai<2",
                "dask[dataframe]",
                "dask-ml",
            ]
            if sys.version_info[:2] < (3, 8)
            else []
        ),
        "experimental": ["redis"],
        "testing": [
            # TODO(toshihikoyanase): Remove the version constraint after resolving the issue
            # https://github.com/optuna/optuna/issues/1000.
            "bokeh<2.0.0",
            "chainer>=5.0.0",
            "cma",
            "fakeredis",
            "lightgbm",
            "matplotlib>=3.0.0",
            "mlflow",
            "mpi4py",
            "mxnet",
            "pandas",
            "plotly>=4.0.0",
            "pytest",
            "scikit-learn>=0.19.0,<0.23.0",
            "scikit-optimize",
            "xgboost",
            "keras",
            "tensorflow",
            "tensorflow-datasets",
            "pytorch-ignite",
            "pytorch-lightning>=1.0.2",
            "skorch",
            "catalyst",
        ]
        + (
            ["torch==1.7.0", "torchvision==0.8.1", "torchaudio==0.7.0"]
            if sys.platform == "darwin"
            else ["torch==1.7.0+cpu", "torchvision==0.8.1+cpu", "torchaudio==0.7.0"]
        )
<<<<<<< HEAD
        + (["allennlp==1.0.0", "fastai<2"] if sys.version_info[:2] < (3, 8) else [])
        + (["botorch"] if sys.version_info[:2] >= (3, 7) else []),
=======
        + (["allennlp==1.2.0", "fastai<2"] if sys.version_info[:2] < (3, 8) else []),
>>>>>>> 74b4e369
        "tests": ["fakeredis", "pytest"],
        "optional": [
            "bokeh<2.0.0",  # optuna/cli.py, optuna/dashboard.py.
            "matplotlib>=3.0.0",  # optuna/visualization/matplotlib
            "pandas",  # optuna/study.py
            "plotly>=4.0.0",  # optuna/visualization.
            "redis",  # optuna/storages/redis.py.
            "scikit-learn>=0.19.0,<0.23.0",  # optuna/visualization/param_importances.py.
        ],
        "integration": [
            # TODO(toshihikoyanase): Remove the version constraint after resolving the issue
            # https://github.com/optuna/optuna/issues/1000.
            "chainer>=5.0.0",
            "cma",
            "lightgbm",
            "mlflow",
            "mpi4py",
            "mxnet",
            "pandas",
            "scikit-learn>=0.19.0,<0.23.0",
            "scikit-optimize",
            "xgboost",
            "keras",
            "tensorflow",
            "tensorflow-datasets",
            "pytorch-ignite",
            "pytorch-lightning>=1.0.2",
            "skorch",
            "catalyst",
        ]
        + (
            ["torch==1.7.0", "torchvision==0.8.1", "torchaudio==0.7.0"]
            if sys.platform == "darwin"
            else ["torch==1.7.0+cpu", "torchvision==0.8.1+cpu", "torchaudio==0.7.0"]
        )
<<<<<<< HEAD
        + (["allennlp==1.0.0", "fastai<2"] if sys.version_info[:2] < (3, 8) else [])
        + (["botorch"] if sys.version_info[:2] >= (3, 7) else []),
=======
        + (["allennlp==1.2.0", "fastai<2"] if sys.version_info[:2] < (3, 8) else []),
>>>>>>> 74b4e369
    }

    return requirements


def find_any_distribution(pkgs: List[str]) -> Optional[pkg_resources.Distribution]:

    for pkg in pkgs:
        try:
            return pkg_resources.get_distribution(pkg)
        except pkg_resources.DistributionNotFound:
            pass
    return None


setup(
    name="optuna",
    version=get_version(),
    description="A hyperparameter optimization framework",
    long_description=get_long_description(),
    long_description_content_type="text/markdown",
    author="Takuya Akiba",
    author_email="akiba@preferred.jp",
    url="https://optuna.org/",
    packages=find_packages(exclude=("tests", "tests.*")),
    package_data={
        "optuna": [
            "storages/_rdb/alembic.ini",
            "storages/_rdb/alembic/*.*",
            "storages/_rdb/alembic/versions/*.*",
            "py.typed",
        ]
    },
    python_requires=">=3.6",
    install_requires=get_install_requires(),
    tests_require=get_tests_require(),
    extras_require=get_extras_require(),
    entry_points={
        "console_scripts": ["optuna = optuna.cli:main"],
        "optuna.command": [
            "create-study = optuna.cli:_CreateStudy",
            "delete-study = optuna.cli:_DeleteStudy",
            "study set-user-attr = optuna.cli:_StudySetUserAttribute",
            "studies = optuna.cli:_Studies",
            "dashboard = optuna.cli:_Dashboard",
            "study optimize = optuna.cli:_StudyOptimize",
            "storage upgrade = optuna.cli:_StorageUpgrade",
        ],
    },
    classifiers=[
        "Development Status :: 5 - Production/Stable",
        "Intended Audience :: Science/Research",
        "Intended Audience :: Developers",
        "License :: OSI Approved :: MIT License",
        "Programming Language :: Python :: 3",
        "Programming Language :: Python :: 3.6",
        "Programming Language :: Python :: 3.7",
        "Programming Language :: Python :: 3.8",
        "Programming Language :: Python :: 3 :: Only",
        "Topic :: Scientific/Engineering",
        "Topic :: Scientific/Engineering :: Mathematics",
        "Topic :: Scientific/Engineering :: Artificial Intelligence",
        "Topic :: Software Development",
        "Topic :: Software Development :: Libraries",
        "Topic :: Software Development :: Libraries :: Python Modules",
    ],
)<|MERGE_RESOLUTION|>--- conflicted
+++ resolved
@@ -142,12 +142,8 @@
             if sys.platform == "darwin"
             else ["torch==1.7.0+cpu", "torchvision==0.8.1+cpu", "torchaudio==0.7.0"]
         )
-<<<<<<< HEAD
-        + (["allennlp==1.0.0", "fastai<2"] if sys.version_info[:2] < (3, 8) else [])
+        + (["allennlp==1.2.0", "fastai<2"] if sys.version_info[:2] < (3, 8) else [])
         + (["botorch"] if sys.version_info[:2] >= (3, 7) else []),
-=======
-        + (["allennlp==1.2.0", "fastai<2"] if sys.version_info[:2] < (3, 8) else []),
->>>>>>> 74b4e369
         "tests": ["fakeredis", "pytest"],
         "optional": [
             "bokeh<2.0.0",  # optuna/cli.py, optuna/dashboard.py.
@@ -183,12 +179,8 @@
             if sys.platform == "darwin"
             else ["torch==1.7.0+cpu", "torchvision==0.8.1+cpu", "torchaudio==0.7.0"]
         )
-<<<<<<< HEAD
-        + (["allennlp==1.0.0", "fastai<2"] if sys.version_info[:2] < (3, 8) else [])
+        + (["allennlp==1.2.0", "fastai<2"] if sys.version_info[:2] < (3, 8) else [])
         + (["botorch"] if sys.version_info[:2] >= (3, 7) else []),
-=======
-        + (["allennlp==1.2.0", "fastai<2"] if sys.version_info[:2] < (3, 8) else []),
->>>>>>> 74b4e369
     }
 
     return requirements
