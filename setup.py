import os
import sys
from typing import Dict
from typing import List
from typing import Optional

import pkg_resources
from setuptools import find_packages
from setuptools import setup


def get_version() -> str:

    version_filepath = os.path.join(os.path.dirname(__file__), "optuna", "version.py")
    with open(version_filepath) as f:
        for line in f:
            if line.startswith("__version__"):
                return line.strip().split()[-1][1:-1]
    assert False


def get_long_description() -> str:

    readme_filepath = os.path.join(os.path.dirname(__file__), "README.md")
    with open(readme_filepath) as f:
        return f.read()


def get_install_requires() -> List[str]:

    requirements = [
        "alembic",
        "cliff",
<<<<<<< HEAD
        "cmaes>=0.8.0",
=======
        "cmaes>=0.7.0",
>>>>>>> 1eaccb5a
        "colorlog",
        "numpy<1.20.0",
        "packaging>=20.0",
        "scipy!=1.4.0",
        "sqlalchemy>=1.1.0",
        "tqdm",
    ]
    # NOTE (crcrpar): Some of the above libraries require Cython to be installed.
    # I hope they will obviate it in the future releases.
    if sys.version_info[:2] > (3, 8):
        requirements.append("Cython")
    return requirements


def get_tests_require() -> List[str]:

    return get_extras_require()["testing"]


def get_extras_require() -> Dict[str, List[str]]:

    requirements = {
        # TODO(HideakiImamura) Unpin mypy version after fixing "Duplicate modules" error in
        # examples and tutorials.
        "checking": ["black", "hacking", "isort", "mypy==0.790", "blackdoc"],
        "codecov": ["codecov", "pytest-cov"],
        "doctest": [
            "cma",
            "matplotlib>=3.0.0",
            "pandas",
            "plotly>=4.0.0",
            "scikit-learn>=0.19.0,<0.23.0",
            "scikit-optimize",
            "mlflow",
        ],
        "document": [
            "sphinx",
            "sphinx_rtd_theme",
            "sphinx-copybutton",
            "sphinx-gallery",
            "sphinx-plotly-directive",
            "pillow",
            "matplotlib",
            "scikit-learn",
            "plotly>=4.0.0",  # optuna/visualization.
            "pandas",
            "lightgbm",
            "torch==1.7.1 ; sys_platform=='darwin'",
            "torch==1.7.1+cpu ; sys_platform!='darwin'",
            "torchvision==0.8.2 ; sys_platform=='darwin'",
            "torchvision==0.8.2+cpu ; sys_platform!='darwin'",
            "torchaudio==0.7.2",
            "thop",
        ],
        "example": [
            "catboost",
            "chainer",
            "lightgbm",
            "mlflow",
            "mpi4py",
            "mxnet",
            "nbval",
            "scikit-image",
            "scikit-learn>=0.19.0,<0.23.0",  # optuna/visualization/param_importances.py.
            "xgboost",
            "keras",
            "tensorflow>=2.0.0",
            "tensorflow-datasets",
            "pytorch-ignite",
            "pytorch-lightning>=1.0.2",
            "thop",
            "skorch",
            "stable-baselines3>=0.7.0",
            "catalyst",
            "torch==1.7.1 ; sys_platform=='darwin'",
            "torch==1.7.1+cpu ; sys_platform!='darwin'",
            "torchvision==0.8.2 ; sys_platform=='darwin'",
            "torchvision==0.8.2+cpu ; sys_platform!='darwin'",
            "torchaudio==0.7.2",
            "allennlp<2.0.0",
            "dask[dataframe]",
            "dask-ml",
            "botorch ; python_version>'3.6'",
            "fastai",
            "optax",
            "dm-haiku",
            "hydra-optuna-sweeper",
        ]
        if sys.version_info[:2] < (3, 9)
        else [
            "torch==1.7.1 ; sys_platform=='darwin'",
            "torch==1.7.1+cpu ; sys_platform!='darwin'",
            "torchvision==0.8.2 ; sys_platform=='darwin'",
            "torchvision==0.8.2+cpu ; sys_platform!='darwin'",
            "torchaudio==0.7.2",
        ],
        "experimental": ["redis"],
        "testing": [
            # TODO(toshihikoyanase): Remove the version constraint after resolving the issue
            # https://github.com/optuna/optuna/issues/1000.
            "bokeh<2.0.0",
            "chainer>=5.0.0",
            "cma",
            "fakeredis",
            "lightgbm",
            "matplotlib>=3.0.0",
            "mlflow",
            "mpi4py",
            "mxnet",
            "pandas",
            "plotly>=4.0.0",
            "pytest",
            "scikit-learn>=0.19.0,<0.23.0",
            "scikit-optimize",
            "xgboost",
            "keras",
            "tensorflow",
            "tensorflow-datasets",
            "pytorch-ignite",
            "pytorch-lightning>=1.0.2",
            "skorch",
            "catalyst",
            "torch==1.7.1 ; sys_platform=='darwin'",
            "torch==1.7.1+cpu ; sys_platform!='darwin'",
            "torchvision==0.8.2 ; sys_platform=='darwin'",
            "torchvision==0.8.2+cpu ; sys_platform!='darwin'",
            "torchaudio==0.7.2",
            "allennlp<2.0.0",
            "botorch ; python_version>'3.6'",
            "fastai",
        ],
        "tests": ["fakeredis", "pytest"],
        "optional": [
            "bokeh<2.0.0",  # optuna/cli.py, optuna/dashboard.py.
            "matplotlib>=3.0.0",  # optuna/visualization/matplotlib
            "pandas",  # optuna/study.py
            "plotly>=4.0.0",  # optuna/visualization.
            "redis",  # optuna/storages/redis.py.
            "scikit-learn>=0.19.0,<0.23.0",  # optuna/visualization/param_importances.py.
        ],
        "integration": [
            # TODO(toshihikoyanase): Remove the version constraint after resolving the issue
            # https://github.com/optuna/optuna/issues/1000.
            "chainer>=5.0.0",
            "cma",
            "lightgbm",
            "mlflow",
            "mpi4py",
            "mxnet",
            "pandas",
            "scikit-learn>=0.19.0,<0.23.0",
            "scikit-optimize",
            "xgboost",
            "keras",
            "tensorflow",
            "tensorflow-datasets",
            "pytorch-ignite",
            "pytorch-lightning>=1.0.2",
            "skorch",
            "catalyst",
            "torch==1.7.1 ; sys_platform=='darwin'",
            "torch==1.7.1+cpu ; sys_platform!='darwin'",
            "torchvision==0.8.2 ; sys_platform=='darwin'",
            "torchvision==0.8.2+cpu ; sys_platform!='darwin'",
            "torchaudio==0.7.2",
            "allennlp<2.0.0",
            "botorch ; python_version>'3.6'",
            "fastai",
        ],
    }

    return requirements


def find_any_distribution(pkgs: List[str]) -> Optional[pkg_resources.Distribution]:

    for pkg in pkgs:
        try:
            return pkg_resources.get_distribution(pkg)
        except pkg_resources.DistributionNotFound:
            pass
    return None


setup(
    name="optuna",
    version=get_version(),
    description="A hyperparameter optimization framework",
    long_description=get_long_description(),
    long_description_content_type="text/markdown",
    author="Takuya Akiba",
    author_email="akiba@preferred.jp",
    url="https://optuna.org/",
    packages=find_packages(exclude=("tests", "tests.*")),
    package_data={
        "optuna": [
            "storages/_rdb/alembic.ini",
            "storages/_rdb/alembic/*.*",
            "storages/_rdb/alembic/versions/*.*",
            "py.typed",
        ]
    },
    python_requires=">=3.6",
    install_requires=get_install_requires(),
    tests_require=get_tests_require(),
    extras_require=get_extras_require(),
    entry_points={
        "console_scripts": ["optuna = optuna.cli:main"],
        "optuna.command": [
            "create-study = optuna.cli:_CreateStudy",
            "delete-study = optuna.cli:_DeleteStudy",
            "study set-user-attr = optuna.cli:_StudySetUserAttribute",
            "studies = optuna.cli:_Studies",
            "dashboard = optuna.cli:_Dashboard",
            "study optimize = optuna.cli:_StudyOptimize",
            "storage upgrade = optuna.cli:_StorageUpgrade",
        ],
    },
    classifiers=[
        "Development Status :: 5 - Production/Stable",
        "Intended Audience :: Science/Research",
        "Intended Audience :: Developers",
        "License :: OSI Approved :: MIT License",
        "Programming Language :: Python :: 3",
        "Programming Language :: Python :: 3.6",
        "Programming Language :: Python :: 3.7",
        "Programming Language :: Python :: 3.8",
        "Programming Language :: Python :: 3.9",
        "Programming Language :: Python :: 3 :: Only",
        "Topic :: Scientific/Engineering",
        "Topic :: Scientific/Engineering :: Mathematics",
        "Topic :: Scientific/Engineering :: Artificial Intelligence",
        "Topic :: Software Development",
        "Topic :: Software Development :: Libraries",
        "Topic :: Software Development :: Libraries :: Python Modules",
    ],
)<|MERGE_RESOLUTION|>--- conflicted
+++ resolved
@@ -31,11 +31,7 @@
     requirements = [
         "alembic",
         "cliff",
-<<<<<<< HEAD
         "cmaes>=0.8.0",
-=======
-        "cmaes>=0.7.0",
->>>>>>> 1eaccb5a
         "colorlog",
         "numpy<1.20.0",
         "packaging>=20.0",
